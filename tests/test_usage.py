--- conflicted
+++ resolved
@@ -230,7 +230,6 @@
         yield from self._assert_no_events()
 
     @asyncio.coroutine
-<<<<<<< HEAD
     def test_remove_directory(self):
         """ A deleted file or directory should be unwatched."""
         full_path = os.path.join(self.testdir, 'a')
@@ -245,7 +244,10 @@
         # Make sure we can watch the same path again (#2)
         self._mkdir('a')
         self.watcher.watch(full_path, aionotify.Flags.IGNORED)
-=======
+
+        yield from self._assert_no_events()
+
+    @asyncio.coroutine
     def test_watch_after_created(self):
         """It should be possible to retry watching a file that didn't exist."""
         yield from self.watcher.setup(self.loop)
@@ -256,7 +258,6 @@
 
         self._touch('a')
         self.watcher.watch(full_path, aionotify.Flags.MODIFY)
->>>>>>> 11c7f9f2
 
         yield from self._assert_no_events()
 
